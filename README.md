--- conflicted
+++ resolved
@@ -2,11 +2,7 @@
 
 ## Introduction
 
-<<<<<<< HEAD
-For detailed information, you can check the explanatory notes in the source code.
-=======
 This python package is designed for searching species-specific primers sets (including internal oligo probe) which have both high amplification efficiency and specificity to target species in genomic scope. Intended application scenario is for designing primers which can specifically detect certain pathogens whereas other genetically closely related pathogens may also appear in the same sample.
->>>>>>> 5f07f5ba
 
 Traditionally, the template gene is specificied before primer design. But in some condition, such a gene which is both suitable for primer design and shows adequate amount of genetical difference may not be so easy to find. Compared with other primer design program, the main advantage of this pipeline is that it automated the progress of finding a suitable gene.
 
